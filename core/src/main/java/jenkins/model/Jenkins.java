--- conflicted
+++ resolved
@@ -4283,25 +4283,6 @@
     @RequirePOST
     public void doExit( StaplerRequest req, StaplerResponse rsp ) throws IOException {
         checkPermission(ADMINISTER);
-<<<<<<< HEAD
-        new Thread("exit thread") {
-            @Override
-            public void run() {
-                try {
-                    ACL.impersonate(ACL.SYSTEM);
-                    LOGGER.severe(String.format("Shutting down VM as requested by %s from %s",
-                            getAuthentication().getName(), req!=null?req.getRemoteAddr():"???"));
-                    if (rsp!=null) {
-                        rsp.setStatus(HttpServletResponse.SC_OK);
-                        rsp.setContentType("text/plain");
-                        try (PrintWriter w = rsp.getWriter()) {
-                            w.println("Shutting down");
-                        }
-                    }
-
-                    cleanUp();
-                    System.exit(0);
-=======
         LOGGER.info(String.format("Shutting down VM as requested by %s from %s",
                 getAuthentication().getName(), req!=null?req.getRemoteAddr():"???"));
         if (rsp!=null) {
@@ -4311,13 +4292,9 @@
                 w.println("Shutting down");
             }
         }
->>>>>>> 31ec30b1
-
-                } catch (Exception e) {
-                    LOGGER.log(Level.WARNING, "Failed to shut down Jenkins", e);
-                }
-            }
-        }.start();
+
+        cleanUp();
+        System.exit(0);
     }
 
 
