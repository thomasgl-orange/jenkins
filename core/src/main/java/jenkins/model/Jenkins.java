--- conflicted
+++ resolved
@@ -4617,11 +4617,7 @@
         VERSION_HASH = Util.getDigestOf(ver).substring(0, 8);
         SESSION_HASH = Util.getDigestOf(ver+System.currentTimeMillis()).substring(0, 8);
 
-<<<<<<< HEAD
-        if(ver.equals("?") || SystemProperties.getBoolean("hudson.script.noCache"))
-=======
-        if(ver.equals(UNCOMPUTED_VERSION) || Boolean.getBoolean("hudson.script.noCache"))
->>>>>>> a2496e3c
+        if(ver.equals(UNCOMPUTED_VERSION) || SystemProperties.getBoolean("hudson.script.noCache"))
             RESOURCE_PATH = "";
         else
             RESOURCE_PATH = "/static/"+SESSION_HASH;
