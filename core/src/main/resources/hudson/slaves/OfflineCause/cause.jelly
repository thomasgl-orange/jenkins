--- conflicted
+++ resolved
@@ -23,18 +23,13 @@
 -->
 
 <?jelly escape-by-default='true'?>
-<<<<<<< HEAD
 <j:jelly xmlns:j="jelly:core" xmlns:st="jelly:stapler" xmlns:d="jelly:define" xmlns:l="/lib/layout" xmlns:t="/lib/hudson" xmlns:f="/lib/form" xmlns:i="jelly:fmt">
   <div class="warning">
     <div class="timestamp">
       <i:formatDate value="${it.time}" type="both" dateStyle="medium" timeStyle="medium"/>
     </div>
     <div class="message">
-      <j:out value="${it}" />
+      ${it}
     </div>
   </div>
-=======
-<j:jelly xmlns:j="jelly:core" xmlns:st="jelly:stapler" xmlns:d="jelly:define" xmlns:l="/lib/layout" xmlns:t="/lib/hudson" xmlns:f="/lib/form">
-  <p class="warning">${it}</p>
->>>>>>> e5fe193b
 </j:jelly>