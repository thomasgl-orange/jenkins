--- conflicted
+++ resolved
@@ -76,18 +76,12 @@
                       <j:if test="${!p.categories.isEmpty()}">
                         <div class="plugin-manager__categories">
                           <j:forEach var="label" items="${p.categories}">
-<<<<<<< HEAD
-                            <a href="?filter=${app.updateCenter.getCategoryDisplayName(label)}"
-                               class="plugin-manager__category-label">
-                              ${app.updateCenter.getCategoryDisplayName(label)}
-                            </a>
-=======
                             <j:if test="${!it.isMetaLabel(label)}">
-                              <span class="plugin-manager__category-label">
+                              <a href="?filter=${app.updateCenter.getCategoryDisplayName(label)}"
+                                 class="plugin-manager__category-label">
                                 ${app.updateCenter.getCategoryDisplayName(label)}
-                              </span>
+                              </a>
                             </j:if>
->>>>>>> 144550b2
                           </j:forEach>
                         </div>
                       </j:if>
