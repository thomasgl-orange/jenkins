--- conflicted
+++ resolved
@@ -3,14 +3,9 @@
     This value can include the following variables.
 
     <ul>
-        <li><tt>${JENKINS_HOME}</tt> &mdash; Jenkins home directory
-<<<<<<< HEAD
+        <li><tt>${JENKINS_HOME}</tt> &mdash; Jenkins home directory.
         <li><tt>${ITEM_ROOTDIR}</tt> &mdash; Root directory of a job for which the default workspace is allocated.
-        <li><tt>${ITEM_FULLNAME}</tt> &mdash; '/'-separated job name, like "foo/bar".
-=======
-        <li><tt>${ITEM_ROOTDIR}</tt> &mdash; Root directory of a job for which the workspace is allocated.
         <li><tt>${ITEM_FULL_NAME}</tt> &mdash; '/'-separated job name, like "foo/bar".
->>>>>>> c98ca86b
     </ul>
 
     <p>
