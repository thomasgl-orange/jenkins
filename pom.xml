--- conflicted
+++ resolved
@@ -106,11 +106,7 @@
     <maven-war-plugin.version>3.0.0</maven-war-plugin.version> <!-- JENKINS-47127 bump when 3.2.0 is out. Cf. MWAR-407 -->
 
     <!-- Bundled Remoting version -->
-<<<<<<< HEAD
-    <remoting.version>3.23</remoting.version>
-=======
-    <remoting.version>3.21.1</remoting.version>
->>>>>>> 307688a8
+    <remoting.version>3.25</remoting.version>
     <!-- Minimum Remoting version, which is tested for API compatibility -->
     <remoting.minimum.supported.version>3.4</remoting.minimum.supported.version>
 
