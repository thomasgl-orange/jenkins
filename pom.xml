<?xml version="1.0" encoding="UTF-8"?>
<!--
The MIT License

Copyright (c) 2004-2011, Sun Microsystems, Inc., Kohsuke Kawaguchi, id:sorokh

Permission is hereby granted, free of charge, to any person obtaining a copy
of this software and associated documentation files (the "Software"), to deal
in the Software without restriction, including without limitation the rights
to use, copy, modify, merge, publish, distribute, sublicense, and/or sell
copies of the Software, and to permit persons to whom the Software is
furnished to do so, subject to the following conditions:

The above copyright notice and this permission notice shall be included in
all copies or substantial portions of the Software.

THE SOFTWARE IS PROVIDED "AS IS", WITHOUT WARRANTY OF ANY KIND, EXPRESS OR
IMPLIED, INCLUDING BUT NOT LIMITED TO THE WARRANTIES OF MERCHANTABILITY,
FITNESS FOR A PARTICULAR PURPOSE AND NONINFRINGEMENT. IN NO EVENT SHALL THE
AUTHORS OR COPYRIGHT HOLDERS BE LIABLE FOR ANY CLAIM, DAMAGES OR OTHER
LIABILITY, WHETHER IN AN ACTION OF CONTRACT, TORT OR OTHERWISE, ARISING FROM,
OUT OF OR IN CONNECTION WITH THE SOFTWARE OR THE USE OR OTHER DEALINGS IN
THE SOFTWARE.
-->
<project xmlns="http://maven.apache.org/POM/4.0.0" xmlns:xsi="http://www.w3.org/2001/XMLSchema-instance" xsi:schemaLocation="http://maven.apache.org/POM/4.0.0 http://maven.apache.org/maven-v4_0_0.xsd">
  <modelVersion>4.0.0</modelVersion>

  <parent>
    <groupId>org.jenkins-ci</groupId>
    <artifactId>jenkins</artifactId>
    <version>1.35</version>
  </parent>

  <groupId>org.jenkins-ci.main</groupId>
  <artifactId>pom</artifactId>
  <version>1.651.4-SNAPSHOT</version>
  <packaging>pom</packaging>

  <name>Jenkins main module</name>
  <description>The module that constitutes the main jenkins.war</description>

  <licenses>
    <license>
      <name>The MIT license</name>
      <url>http://www.opensource.org/licenses/mit-license.php</url>
      <distribution>repo</distribution>
    </license>
  </licenses>

  <modules>
    <module>core</module>
    <module>war</module>
    <module>test</module>
    <module>cli</module>
  </modules>

  <scm>
    <connection>scm:git:git://github.com/jenkinsci/jenkins.git</connection>
    <developerConnection>scm:git:ssh://git@github.com/jenkinsci/jenkins.git</developerConnection>
    <url>https://github.com/jenkinsci/jenkins</url>
    <tag>HEAD</tag>
  </scm>

  <distributionManagement>
    <site>
      <id>github-pages</id>
      <url>gitsite:git@github.com/jenkinsci/maven-site.git:core</url>
    </site>
    <snapshotRepository>
      <id>maven.jenkins-ci.org</id>
      <url>http://maven.jenkins-ci.org:8081/content/repositories/snapshots</url>
    </snapshotRepository>
  </distributionManagement>

  <issueManagement>
    <system>jira</system>
    <url>https://issues.jenkins-ci.org/browse/JENKINS/component/15593</url>
  </issueManagement>

  <ciManagement>
      <system>jenkins</system>
      <url>https://ci.jenkins-ci.org/job/jenkins_main_trunk/</url>
  </ciManagement>

  <properties>
    <!-- *.html files are in UTF-8, and *.properties are in iso-8859-1, so this configuration is acturally incorrect,
    but this suppresses a warning from Maven, and as long as we don't do filtering we should be OK. -->
    <project.build.sourceEncoding>UTF-8</project.build.sourceEncoding>
    <build.type>private</build.type>

    <!-- configuration for patch tracker plugin  -->
    <project.patchManagement.system>github</project.patchManagement.system>
    <patch.request.organisation>jenkinsci</patch.request.organisation>
    <patch.request.repository>jenkins</patch.request.repository>
    <project.patchManagement.url>https://api.github.com</project.patchManagement.url>
    <patch.tracker.serverId>jenkins-jira</patch.tracker.serverId>

    <slf4jVersion>1.7.7</slf4jVersion> <!-- < 1.6.x version didn't specify the license (MIT) -->
    <maven-plugin.version>2.7.1</maven-plugin.version>
    <matrix-project.version>1.4.1</matrix-project.version>
    <animal.sniffer.skip>${skipTests}</animal.sniffer.skip>
    <findbugs-maven-plugin.version>3.0.1</findbugs-maven-plugin.version>
    <test-annotations.version>1.2</test-annotations.version>

    <java.level>7</java.level>

    <changelog.url>https://jenkins-ci.org/changelog</changelog.url>
  </properties>

  <repositories>
    <repository>
      <id>repo.jenkins-ci.org</id>
      <url>http://repo.jenkins-ci.org/public/</url>
      <releases>
        <enabled>true</enabled>
      </releases>
      <snapshots>
        <enabled>false</enabled>
      </snapshots>
    </repository>
  </repositories>

  <pluginRepositories>
    <pluginRepository>
      <id>repo.jenkins-ci.org</id>
      <url>http://repo.jenkins-ci.org/public/</url>
      <releases>
        <enabled>true</enabled>
      </releases>
      <snapshots>
        <enabled>false</enabled>
      </snapshots>
    </pluginRepository>
  </pluginRepositories>

  <dependencyManagement>
    <dependencies>
      <dependency>
        <groupId>org.apache.ant</groupId>
        <artifactId>ant</artifactId>
        <version>1.8.4</version>
      </dependency>

      <dependency>
        <groupId>commons-io</groupId>
        <artifactId>commons-io</artifactId>
        <version>2.4</version>
      </dependency>

      <dependency>
        <groupId>junit</groupId>
        <artifactId>junit</artifactId>
        <version>4.12</version>
      </dependency>

      <dependency>
        <groupId>org.mockito</groupId>
        <artifactId>mockito-core</artifactId>
        <version>1.10.19</version>
      </dependency>

      <dependency>
        <groupId>org.powermock</groupId>
        <artifactId>powermock-module-junit4</artifactId>
        <version>1.6.2</version>
      </dependency>
      <dependency>
        <groupId>org.powermock</groupId>
        <artifactId>powermock-api-mockito</artifactId>
        <version>1.6.2</version>
      </dependency>

      <dependency>
        <groupId>commons-httpclient</groupId>
        <artifactId>commons-httpclient</artifactId>
        <version>3.1</version>
      </dependency>

      <dependency>
        <groupId>org.jenkins-ci.main</groupId>
        <artifactId>remoting</artifactId>
<<<<<<< HEAD
        <version>2.59.2-20170112.215945-1</version>
=======
        <version>2.53.5</version>
>>>>>>> 02c596a6
      </dependency>

      <dependency>
        <groupId>com.google.guava</groupId>
        <artifactId>guava</artifactId>
        <version>11.0.1</version>
      </dependency>

      <dependency>
        <groupId>com.google.inject</groupId>
        <artifactId>guice</artifactId>
        <version>4.0-beta</version>
      </dependency>

      <!-- SLF4J used in maven-plugin and core -->
      <dependency>
        <groupId>org.slf4j</groupId>
        <artifactId>slf4j-api</artifactId>
        <version>${slf4jVersion}</version>
      </dependency>
      <dependency>
        <groupId>org.slf4j</groupId>
        <artifactId>slf4j-nop</artifactId>
        <version>${slf4jVersion}</version>
      </dependency>
      <dependency>
        <groupId>org.slf4j</groupId>
        <artifactId>slf4j-jdk14</artifactId>
        <version>${slf4jVersion}</version>
      </dependency>
      <dependency>
        <groupId>org.slf4j</groupId>
        <artifactId>jcl-over-slf4j</artifactId>
        <version>${slf4jVersion}</version>
      </dependency>
      <dependency>
        <groupId>commons-logging</groupId>
        <artifactId>commons-logging</artifactId>
        <version>1.1.3</version>
        <scope>provided</scope><!-- by jcl-over-slf4j -->
      </dependency>
      <dependency>
        <groupId>org.slf4j</groupId>
        <artifactId>log4j-over-slf4j</artifactId>
        <version>${slf4jVersion}</version>
      </dependency>
      <dependency>
        <groupId>log4j</groupId>
        <artifactId>log4j</artifactId>
        <version>1.2.17</version>
        <scope>provided</scope><!-- by log4j-over-slf4j -->
      </dependency>
      <dependency>
        <groupId>org.samba.jcifs</groupId>
        <artifactId>jcifs</artifactId>
        <version>1.3.17-kohsuke-1</version>
      </dependency>
    </dependencies>
  </dependencyManagement>

  <dependencies>
    <dependency>
      <!-- for JRE requirement check annotation -->
      <groupId>org.codehaus.mojo</groupId>
      <artifactId>animal-sniffer-annotations</artifactId>
      <version>1.9</version>
      <scope>provided</scope>
      <optional>true</optional><!-- no need to have this at runtime -->
    </dependency>
    <dependency>
      <groupId>org.jenkins-ci</groupId>
      <artifactId>test-annotations</artifactId>
      <version>${test-annotations.version}</version>
      <scope>test</scope>
    </dependency>
  </dependencies>

  <build>
    <defaultGoal>install</defaultGoal>
    <resources>
      <resource>
        <directory>${basedir}/src/main/resources</directory>
        <filtering>false</filtering>
      </resource>
      <resource>
        <directory>${basedir}/src/filter/resources</directory>
        <filtering>true</filtering>
      </resource>
    </resources>
    <pluginManagement>
      <plugins>
        <plugin>
          <groupId>org.codehaus.mojo</groupId>
          <artifactId>build-helper-maven-plugin</artifactId>
          <version>1.7</version>
          <executions>
            <execution>
              <id>timestamp-property</id>
              <goals>
                <goal>timestamp-property</goal>
              </goals>
              <configuration>
                <name>now</name>
                <pattern>MM/dd/yyyy HH:mm z</pattern>
                <locale>en_US</locale>
              </configuration>
            </execution>
            <execution>
              <id>version-property</id>
              <goals>
                <goal>regex-property</goal>
              </goals>
              <configuration>
                <name>build.version</name>
                <value>${project.version}</value>
                <regex>-SNAPSHOT</regex>
                <replacement>-SNAPSHOT (${build.type}-${now}-${user.name})</replacement>
                <failIfNoMatch>false</failIfNoMatch>
              </configuration>
            </execution>
          </executions>
        </plugin>
        <plugin>
          <groupId>org.codehaus.gmaven</groupId>
          <artifactId>gmaven-plugin</artifactId>
          <version>1.5-jenkins-3</version>
          <dependencies>
            <dependency><!-- this needs to be visible to Ant inside GMaven, so has to be a plugin dependency -->
              <groupId>org.apache.ant</groupId>
              <artifactId>ant-junit</artifactId>
              <version>1.7.0</version>
            </dependency>
            <dependency>
              <groupId>net.sourceforge.cobertura</groupId>
              <artifactId>cobertura</artifactId>
              <version>1.9</version>
            </dependency>
            <dependency>
              <!-- this provided scope dependency doesn't get added to GMaven unless explicitly added here -->
              <groupId>javax.servlet</groupId>
              <artifactId>servlet-api</artifactId>
              <version>2.4</version>
            </dependency>
          </dependencies>
        </plugin>
        <plugin>
          <groupId>org.apache.maven.plugins</groupId>
          <artifactId>maven-deploy-plugin</artifactId>
          <version>2.7</version>
        </plugin>
        <plugin>
          <groupId>org.apache.maven.plugins</groupId>
          <artifactId>maven-dependency-plugin</artifactId>
          <version>2.8</version>
        </plugin>
        <plugin>
          <groupId>org.apache.maven.plugins</groupId>
          <artifactId>maven-compiler-plugin</artifactId>
          <version>3.0</version>
          <configuration>
            <fork>true</fork>
            <compilerReuseStrategy>alwaysNew</compilerReuseStrategy>
          </configuration>
        </plugin>
        <plugin>
          <groupId>org.apache.maven.plugins</groupId>
          <artifactId>maven-gpg-plugin</artifactId>
          <version>1.4</version>
        </plugin>
        <plugin>
          <groupId>org.apache.maven.plugins</groupId>
          <artifactId>maven-install-plugin</artifactId>
          <version>2.3.1</version>
        </plugin>
        <plugin>
          <groupId>org.apache.maven.plugins</groupId>
          <artifactId>maven-javadoc-plugin</artifactId>
          <version>2.10.3</version>
        </plugin>
        <plugin>
          <groupId>org.apache.maven.plugins</groupId>
          <artifactId>maven-jar-plugin</artifactId>
          <version>2.6</version>
        </plugin>
        <plugin>
          <groupId>org.apache.maven.plugins</groupId>
          <artifactId>maven-war-plugin</artifactId>
          <version>2.6</version>
        </plugin>
        <plugin>
          <groupId>org.apache.maven.plugins</groupId>
          <artifactId>maven-surefire-plugin</artifactId>
          <version>2.19.1</version> <!-- ignoring ${maven-surefire-plugin.version} -->
          <configuration>
            <argLine>-noverify</argLine> <!-- some versions of JDK7/8 causes VerifyError during mock tests: http://code.google.com/p/powermock/issues/detail?id=504 -->
            <systemPropertyVariables>
              <java.io.tmpdir>${project.build.directory}</java.io.tmpdir>
              <forkedProcessTimeoutInSeconds>3600</forkedProcessTimeoutInSeconds>
              <java.awt.headless>true</java.awt.headless>
            </systemPropertyVariables>
          </configuration>
        </plugin>
        <plugin>
          <groupId>org.apache.maven.plugins</groupId>
          <artifactId>maven-assembly-plugin</artifactId>
          <version>2.4</version>
        </plugin>
        <plugin>
          <artifactId>maven-jarsigner-plugin</artifactId>
          <version>1.2</version>
          <configuration>
            <!--
              during the development, debug profile will cause
              the jars to be signed by a self-certified dummy public key.

              For release, you should define the real values in ~/.m2/settings.xml
            -->
            <alias>${hudson.sign.alias}</alias>
            <storepass>${hudson.sign.storepass}</storepass>
            <keystore>${hudson.sign.keystore}</keystore>
          </configuration>
        </plugin>
        <plugin>
          <groupId>org.apache.maven.plugins</groupId>
          <artifactId>maven-resources-plugin</artifactId>
          <version>2.6</version>
        </plugin>
        <plugin>
          <!--
            Both test harness and core uses stapler as an extension,
            and apparently without having extension preloaded at the parent, the main artifact of the 'test' module
            ends up installed with 'stapler-jar' extension (which normally is an indication that the ArtifactTypeHandler
            defined in this extension is not getting picked up.)

            To avoid this problem, I'm defining an extension here. Not sure if the nested <dependencies> is necessary.
            It's also possible that I misdiagnosed the problem and the root cause is something entirely different.

            To test if you can remove this work around, do a rebuild from main and see if the test harness
            is installed with the right extension into the local repository.
          -->
          <groupId>org.kohsuke.stapler</groupId>
          <artifactId>maven-stapler-plugin</artifactId>
          <!-- version specified in grandparent pom -->
          <extensions>true</extensions>
          <dependencies>
            <dependency>
              <groupId>org.jvnet.maven-jellydoc-plugin</groupId>
              <artifactId>maven-jellydoc-plugin</artifactId>
              <version>1.4</version>
            </dependency>
          </dependencies>
        </plugin>
        <plugin>
          <groupId>org.kohsuke</groupId>
          <artifactId>access-modifier-checker</artifactId>
          <version>1.4</version>
        </plugin>
        <plugin>
          <groupId>com.cloudbees</groupId>
          <artifactId>maven-license-plugin</artifactId>
          <version>1.7</version>
          <executions>
            <execution>
              <goals>
                <goal>process</goal>
              </goals>
              <phase>compile</phase>
              <configuration>
                <requireCompleteLicenseInfo>true</requireCompleteLicenseInfo>
                <script>../licenseCompleter.groovy</script>
              </configuration>
            </execution>
          </executions>
        </plugin>
        <plugin>
          <groupId>org.jvnet.localizer</groupId>
          <artifactId>maven-localizer-plugin</artifactId>
          <version>1.23</version>
          <configuration>
            <outputEncoding>UTF-8</outputEncoding>
          </configuration>
         </plugin>
        <plugin>
          <groupId>org.jvnet.hudson.tools</groupId>
          <artifactId>maven-encoding-plugin</artifactId>
          <version>1.1</version>
        </plugin>
        <plugin>
          <groupId>com.infradna.tool</groupId>
          <artifactId>bridge-method-injector</artifactId>
          <version>1.13</version>
        </plugin>
        <plugin>
          <groupId>org.codehaus.mojo</groupId>
          <artifactId>antlr-maven-plugin</artifactId>
          <version>2.1</version>
        </plugin>
        <plugin>
          <groupId>org.codehaus.mojo</groupId>
          <artifactId>apt-maven-plugin</artifactId>
          <version>1.0-alpha-5</version>
        </plugin>
        <plugin>
          <groupId>org.codehaus.mojo</groupId>
          <artifactId>cobertura-maven-plugin</artifactId>
          <version>2.5.2</version>
        </plugin>
        <plugin>
          <groupId>org.codehaus.mojo</groupId>
          <artifactId>findbugs-maven-plugin</artifactId>
        </plugin>
        <plugin>
          <groupId>org.apache.maven.plugins</groupId>
          <artifactId>maven-pmd-plugin</artifactId>
          <version>2.7.1</version>
        </plugin>
        <plugin>
          <!-- this is really just a patched version of maven-jetty-plugin to workaround issue #932 -->
          <groupId>org.jenkins-ci.tools</groupId>
          <artifactId>maven-jenkins-dev-plugin</artifactId>
          <version>8.1.4.v20120524-jenkins-1</version>
        </plugin>
        <plugin>
          <groupId>org.jvnet.updatecenter2</groupId>
          <artifactId>maven-makepkgs-plugin</artifactId>
          <version>0.6.2</version>
        </plugin>
        <plugin>
          <groupId>org.jenkins-ci.tools</groupId>
          <artifactId>maven-hpi-plugin</artifactId>
          <version>1.114</version>
        </plugin>
        <plugin>
          <groupId>org.apache.maven.plugins</groupId>
          <artifactId>maven-site-plugin</artifactId>
          <version>3.3</version>
          <dependencies>
            <dependency>
              <groupId>org.kohsuke</groupId>
              <artifactId>doxia-module-markdown</artifactId>
              <version>1.0</version>
            </dependency>
          </dependencies>
        </plugin>
        <!--This plugin's configuration is used to store Eclipse m2e settings only. It has no influence on the Maven build itself.-->
        <plugin>
        	<groupId>org.eclipse.m2e</groupId>
        	<artifactId>lifecycle-mapping</artifactId>
        	<version>1.0.0</version>
        	<configuration>
        		<lifecycleMappingMetadata>
        			<pluginExecutions>
        				<pluginExecution>
        					<pluginExecutionFilter>
        						<groupId>org.codehaus.gmaven</groupId>
        						<artifactId>gmaven-plugin</artifactId>
        						<versionRange>1.5-jenkins-1</versionRange>
        						<goals>
        							<goal>execute</goal>
        							<goal>testCompile</goal>
        						</goals>
        					</pluginExecutionFilter>
        					<action>
        						<ignore />
        					</action>
        				</pluginExecution>
        				<pluginExecution>
        					<pluginExecutionFilter>
        						<groupId>org.apache.maven.plugins</groupId>
        						<artifactId>maven-dependency-plugin</artifactId>
        						<versionRange>[2.3,)</versionRange>
        						<goals>
        							<goal>list</goal>
        							<goal>unpack-dependencies</goal>
        						</goals>
        					</pluginExecutionFilter>
        					<action>
        						<ignore />
        					</action>
        				</pluginExecution>
        			</pluginExecutions>
        		</lifecycleMappingMetadata>
        	</configuration>
        </plugin>
        <plugin>
	        <groupId>org.codehaus.mojo</groupId>
	        <artifactId>animal-sniffer-maven-plugin</artifactId>
	        <version>1.9</version>
        </plugin>
      </plugins>
    </pluginManagement>

    <plugins>
      <plugin>
        <groupId>org.codehaus.mojo</groupId>
        <artifactId>build-helper-maven-plugin</artifactId>
      </plugin>
      <plugin>
        <artifactId>maven-release-plugin</artifactId>
        <version>2.5.1</version>
        <configuration>
          <!-- enable release profile during the release, create IPS package, and sign bits. -->
          <prepareVerifyArgs>-P release,sign</prepareVerifyArgs>
          <!-- work around for a bug in javadoc plugin that causes the release to fail. see MRELEASE-271 -->
          <preparationGoals>clean install</preparationGoals>
          <goals>-DskipTests -Danimal.sniffer.skip=false javadoc:javadoc deploy javadoc:aggregate</goals>
          <pushChanges>false</pushChanges>
          <localCheckout>true</localCheckout>
          <tagNameFormat>jenkins-@{project.version}</tagNameFormat>
        </configuration>
      </plugin>
      <plugin>
        <artifactId>maven-remote-resources-plugin</artifactId>
        <executions>
          <execution>
            <goals>
              <goal>process</goal>
            </goals>
            <configuration>
              <resourceBundles>
                <resourceBundle>org.jvnet.hudson:license:1.0</resourceBundle>
              </resourceBundles>
            </configuration>
          </execution>
        </executions>
      </plugin>
      <plugin>
        <groupId>org.codehaus.mojo</groupId>
        <artifactId>animal-sniffer-maven-plugin</artifactId>
        <executions>
          <execution>
            <goals>
              <goal>check</goal>
            </goals>
          </execution>
        </executions>
        <configuration>
          <signature>
            <groupId>org.codehaus.mojo.signature</groupId>
            <artifactId>java1${java.level}</artifactId>
            <version>1.0</version>
          </signature>
        </configuration>
      </plugin>

      <plugin>
        <artifactId>maven-compiler-plugin</artifactId>
        <configuration>
          <source>1.${java.level}</source>
          <target>1.${java.level}</target>
          <!-- default reuseCreated is more performant
          feel free to uncomment if you have any issues on your platform
          <compilerReuseStrategy>alwaysNew</compilerReuseStrategy>
          -->
        </configuration>
      </plugin>

      <plugin>
        <groupId>org.apache.maven.plugins</groupId>
        <artifactId>maven-enforcer-plugin</artifactId>
        <executions>
          <execution>
            <goals>
              <goal>enforce</goal>
            </goals>
            <configuration>
              <rules>
                <requireJavaVersion>
                  <version>1.7.0</version>
                </requireJavaVersion>
                <requireMavenVersion>
                  <version>3.0</version>
                </requireMavenVersion>
                <enforceBytecodeVersion>
                  <maxJdkVersion>1.${java.level}</maxJdkVersion>
                  <ignoreClasses>
                    <ignoreClass>org.eclipse.jetty.spdy.*</ignoreClass>
                  </ignoreClasses>
                </enforceBytecodeVersion>
              </rules>
            </configuration>
          </execution>
          <execution>
            <id>enforce-banned-dependencies</id>
            <goals>
              <goal>enforce</goal>
            </goals>
            <configuration>
              <rules>
                <bannedDependencies>
                  <excludes>
                    <exclude>org.sonatype.sisu:sisu-guice</exclude>
                    <exclude>log4j:log4j:*:jar:compile</exclude>
                    <exclude>log4j:log4j:*:jar:runtime</exclude>
                    <exclude>commons-logging:commons-logging:*:jar:compile</exclude>
                    <exclude>commons-logging:commons-logging:*:jar:runtime</exclude>
                  </excludes>
                </bannedDependencies>
              </rules>
            </configuration>
          </execution>
        </executions>
        <dependencies>
          <dependency>
            <groupId>org.codehaus.mojo</groupId>
            <artifactId>extra-enforcer-rules</artifactId>
            <version>1.0-beta-2</version>
          </dependency>
        </dependencies>
      </plugin>

      <plugin>
        <!--
          Since some developers try to run hudson-dev:run from main, define it here so that at least the plugin resolves.
          This enables us to report a better error message.
        -->
        <groupId>org.jenkins-ci.tools</groupId>
        <artifactId>maven-jenkins-dev-plugin</artifactId>
      </plugin>

      <!--<plugin>
        <groupId>org.jvnet.fix1600</groupId>
        <artifactId>fix1600</artifactId>
        <executions>
          <execution>
            <goals>
              <goal>fix</goal>
            </goals>
          </execution>
        </executions>
      </plugin>-->
      <plugin>
        <groupId>org.codehaus.gmaven</groupId>
        <artifactId>gmaven-plugin</artifactId>
        <executions>
          <execution>
            <goals>
              <goal>generateStubs</goal>
              <goal>compile</goal>
              <goal>generateTestStubs</goal>
              <goal>testCompile</goal>
            </goals>
          </execution>
        </executions>
        <configuration>
           <!-- 1.8 not yet supported by plugin but 1.7 works
                here so long as we provide explicit version -->
           <providerSelection>1.7</providerSelection>
        </configuration>
        <dependencies>
          <dependency>
            <groupId>org.codehaus.gmaven.runtime</groupId>
            <artifactId>gmaven-runtime-1.7</artifactId>
            <version>1.3</version>
          </dependency>
        </dependencies>
      </plugin>
    </plugins>

    <extensions>
      <extension>
        <groupId>org.kohsuke</groupId>
        <artifactId>wagon-gitsite</artifactId>
        <version>0.3.5</version>
      </extension>
    </extensions>
  </build>

  <profiles>
    <profile>
      <id>rc</id>
      <properties>
        <build.type>rc</build.type>
      </properties>
      <build>
        <pluginManagement>
          <plugins>
            <plugin>
              <groupId>org.codehaus.mojo</groupId>
              <artifactId>build-helper-maven-plugin</artifactId>
              <executions>
                <execution>
                  <id>version-property</id>
                  <configuration>
                    <replacement>-RC (${now})</replacement>
                  </configuration>
                </execution>
              </executions>
            </plugin>
          </plugins>
        </pluginManagement>
      </build>
    </profile>
    <profile>
      <id>metrics</id>
      <reporting>
        <plugins>
          <plugin>
            <groupId>org.codehaus.mojo</groupId>
            <artifactId>findbugs-maven-plugin</artifactId>
            <configuration>
              <threshold>High</threshold>
            </configuration>
          </plugin>
        </plugins>
      </reporting>
    </profile>
    <profile>
      <id>debug</id>
      <activation>
        <activeByDefault>true</activeByDefault>
      </activation>
      <properties>
        <hudson.sign.alias>jenkins</hudson.sign.alias>
        <hudson.sign.keystore>../dummy.keystore</hudson.sign.keystore>
        <hudson.sign.storepass>jenkins</hudson.sign.storepass>
      </properties>
    </profile>
    <profile>
      <id>sorcerer</id>
      <reporting>
        <plugins>
          <plugin>
            <groupId>org.jvnet.sorcerer</groupId>
            <artifactId>maven-sorcerer-plugin</artifactId>
            <version>0.8</version>
          </plugin>
        </plugins>
      </reporting>
      <build>
        <plugins>
          <plugin>
            <groupId>org.jvnet.sorcerer</groupId>
            <artifactId>maven-sorcerer-plugin</artifactId>
          </plugin>
        </plugins>
      </build>
    </profile>
    <profile>
      <id>release</id>
      <build>
        <plugins>
          <plugin>
            <artifactId>maven-assembly-plugin</artifactId>
            <inherited>false</inherited>
            <executions>
              <execution>
                <goals>
                  <goal>attached</goal>
                </goals>
                <phase>package</phase>
                <configuration>
                  <finalName>jenkins-${project.version}</finalName>
                  <descriptors>
                    <descriptor>assembly-src.xml</descriptor>
                  </descriptors>
                </configuration>
              </execution>
            </executions>
          </plugin>
          <plugin>
            <artifactId>maven-gpg-plugin</artifactId>
            <executions>
              <execution>
                <id>sign-artifacts</id>
                <phase>verify</phase>
                <goals>
                  <goal>sign</goal>
                </goals>
              </execution>
            </executions>
          </plugin>
        </plugins>
      </build>
    </profile>
    <profile>
      <id>lts-release</id>
      <properties>
        <changelog.url>https://jenkins-ci.org/changelog-stable</changelog.url>
      </properties>
    </profile>
    <profile>
      <id>m2e</id>
      <properties>
        <m2BuildDirectory>target</m2BuildDirectory>
      </properties>
      <activation>
        <property>
          <name>m2e.version</name>
        </property>
      </activation>
      <build>
        <directory>${m2BuildDirectory}</directory>
        <plugins>
          <plugin>
            <groupId>org.maven.ide.eclipse</groupId>
            <artifactId>lifecycle-mapping</artifactId>
            <version>0.12.0</version>
            <configuration>
              <mappingId>customizable</mappingId>
              <configurators>
                <configurator id="org.maven.ide.eclipse.jdt.javaConfigurator" />
                <configurator id="org.maven.ide.eclipse.plexus.annotations.plexusConfigurator" />
              </configurators>
              <mojoExecutions>
                <mojoExecution>org.apache.maven.plugins:maven-resources-plugin::</mojoExecution>
              </mojoExecutions>
            </configuration>
          </plugin>
        </plugins>
      </build>
    </profile>
  </profiles>
</project><|MERGE_RESOLUTION|>--- conflicted
+++ resolved
@@ -179,11 +179,7 @@
       <dependency>
         <groupId>org.jenkins-ci.main</groupId>
         <artifactId>remoting</artifactId>
-<<<<<<< HEAD
-        <version>2.59.2-20170112.215945-1</version>
-=======
-        <version>2.53.5</version>
->>>>>>> 02c596a6
+        <version>2.59.2</version>
       </dependency>
 
       <dependency>
