--- conflicted
+++ resolved
@@ -75,11 +75,7 @@
   </issueManagement>
 
   <properties>
-<<<<<<< HEAD
-    <revision>2.133</revision>
-=======
     <revision>2.134</revision>
->>>>>>> b874c97b
     <changelist>-SNAPSHOT</changelist>
 
     <!-- *.html files are in UTF-8, and *.properties are in iso-8859-1, so this configuration is actually incorrect,
