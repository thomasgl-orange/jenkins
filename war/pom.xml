<?xml version="1.0" encoding="UTF-8"?>
<!--
The MIT License

Copyright (c) 2004-2009, Sun Microsystems, Inc., Kohsuke Kawaguchi, Stephen Connolly, Tom Huybrechts, Yahoo! Inc.

Permission is hereby granted, free of charge, to any person obtaining a copy
of this software and associated documentation files (the "Software"), to deal
in the Software without restriction, including without limitation the rights
to use, copy, modify, merge, publish, distribute, sublicense, and/or sell
copies of the Software, and to permit persons to whom the Software is
furnished to do so, subject to the following conditions:

The above copyright notice and this permission notice shall be included in
all copies or substantial portions of the Software.

THE SOFTWARE IS PROVIDED "AS IS", WITHOUT WARRANTY OF ANY KIND, EXPRESS OR
IMPLIED, INCLUDING BUT NOT LIMITED TO THE WARRANTIES OF MERCHANTABILITY,
FITNESS FOR A PARTICULAR PURPOSE AND NONINFRINGEMENT. IN NO EVENT SHALL THE
AUTHORS OR COPYRIGHT HOLDERS BE LIABLE FOR ANY CLAIM, DAMAGES OR OTHER
LIABILITY, WHETHER IN AN ACTION OF CONTRACT, TORT OR OTHERWISE, ARISING FROM,
OUT OF OR IN CONNECTION WITH THE SOFTWARE OR THE USE OR OTHER DEALINGS IN
THE SOFTWARE.
-->
<project xmlns="http://maven.apache.org/POM/4.0.0" xmlns:xsi="http://www.w3.org/2001/XMLSchema-instance" xsi:schemaLocation="http://maven.apache.org/POM/4.0.0 http://maven.apache.org/maven-v4_0_0.xsd">
  <modelVersion>4.0.0</modelVersion>

  <parent>
    <groupId>org.jenkins-ci.main</groupId>
    <artifactId>pom</artifactId>
<<<<<<< HEAD
    <version>2.57-JENKINS-24141-SNAPSHOT</version>
=======
    <version>2.58-SNAPSHOT</version>
>>>>>>> 1899f36b
  </parent>

  <artifactId>jenkins-war</artifactId>
  <packaging>war</packaging>

  <name>Jenkins war</name>
  <description>Creates a war file. Also includes additional static web resources, such as images, CSS, JavaScript, and some HTML files.</description>

  <properties>
    <JENKINS_HOME>${basedir}/work</JENKINS_HOME>
    <contextPath>/jenkins</contextPath><!-- context path during test -->
    <port>8080</port><!-- HTTP listener port -->
    <node.version>6.10.2</node.version>
    <npm.version>3.10.10</npm.version>
  </properties>

  <dependencies>
    <dependency>
      <groupId>org.jenkins-ci</groupId>
      <artifactId>executable-war</artifactId>
      <version>1.34</version>
      <scope>provided</scope>
    </dependency>
    <dependency>
      <groupId>org.jenkins-ci.main</groupId>
      <artifactId>jenkins-core</artifactId>
      <version>${project.version}</version>
      <exclusions>
        <!--
          jars that are not needed in war. most of the exclusions should happen in the core, to make IDEs happy, not here.
        -->
        <exclusion>
          <groupId>javax.servlet</groupId>
          <artifactId>servlet-api</artifactId>
        </exclusion>
        <exclusion>
          <groupId>javax.servlet</groupId>
          <artifactId>jsp-api</artifactId>
        </exclusion>
        <!-- Stapler 1.195 fails to declare this as optional, and the 1.1 version lacks a license: -->
        <exclusion>
          <artifactId>metainf-services</artifactId>
          <groupId>org.kohsuke.metainf-services</groupId>
        </exclusion>
      </exclusions>
    </dependency>
    <dependency>
      <groupId>${project.groupId}</groupId>
      <artifactId>remoting</artifactId>
      <!-- specified in the parent -->
    </dependency>
    <dependency>
      <groupId>${project.groupId}</groupId>
      <artifactId>cli</artifactId>
      <classifier>jar-with-dependencies</classifier>
      <version>${project.version}</version>
      <scope>provided</scope>
    </dependency>
    <dependency>
      <!--
        not actually used by test but used by dependency plugin to include it inside the war.
      -->
      <groupId>org.jenkins-ci</groupId>
      <artifactId>winstone</artifactId>
      <version>3.3</version>
      <scope>test</scope>
    </dependency>
    <dependency>
      <groupId>org.jenkins-ci.modules</groupId>
      <artifactId>instance-identity</artifactId>
      <version>2.1</version>
    </dependency>
    <dependency>
      <groupId>org.jenkins-ci.modules</groupId>
      <artifactId>ssh-cli-auth</artifactId>
      <version>1.4</version>
    </dependency>
    <dependency>
      <groupId>org.jenkins-ci.modules</groupId>
      <artifactId>slave-installer</artifactId>
      <version>1.5</version>
    </dependency>
    <dependency>
      <groupId>org.jenkins-ci.modules</groupId>
      <artifactId>windows-slave-installer</artifactId>
      <version>1.8</version>
    </dependency>
    <dependency>
      <groupId>org.jenkins-ci.modules</groupId>
      <artifactId>launchd-slave-installer</artifactId>
      <version>1.2</version>
    </dependency>
    <dependency>
      <groupId>org.jenkins-ci.modules</groupId>
      <artifactId>upstart-slave-installer</artifactId>
      <version>1.1</version>
    </dependency>
    <dependency>
      <groupId>org.jenkins-ci.modules</groupId>
      <artifactId>systemd-slave-installer</artifactId>
      <version>1.1</version>
    </dependency>
    <dependency>
      <groupId>org.jenkins-ci.modules</groupId>
      <artifactId>sshd</artifactId>
      <version>1.11</version>
    </dependency>
    <dependency>
      <groupId>org.jenkins-ci.ui</groupId>
      <artifactId>jquery-detached</artifactId>
      <version>1.2.1</version>
      <classifier>core-assets</classifier>
    </dependency>
    <dependency>
      <groupId>org.jenkins-ci.ui</groupId>
      <artifactId>bootstrap</artifactId>
      <version>1.3.2</version>
      <classifier>core-assets</classifier>
    </dependency>
    <dependency>
      <groupId>org.jenkins-ci.ui</groupId>
      <artifactId>handlebars</artifactId>
      <version>1.1.1</version>
      <classifier>core-assets</classifier>
    </dependency>
    <dependency>
      <!--
        We bundle slf4j binding since we got some components (sshd for example)
        that uses slf4j.

        The problem with not shipping any binding in the war is that if the
        servlet container does use slf4j in itself, then we got a classloader
        constraint violation (see JENKINS-12334) as we try to load StaticLoggerBinder
        which resides in the binding jar (this jar would be from container implementation,
        which relies on slf4j api in the container, when we have our own slf4j API jar
        statically depending on the binding jar.)

        We also get tickets like JENKINS-12650 for not reporting logs at all
        (although this is a non-fatal problem.)

        The downside of adding a jar is that we can potentially get "multiple binding jar"
        warning like http://www.slf4j.org/codes.html, but that's at least non-fatal.
      -->
      <groupId>org.slf4j</groupId>
      <artifactId>slf4j-jdk14</artifactId>
    </dependency>

    <!-- offline profiler API when we need it -->

    <!--dependency
      <groupId>com.yourkit.api</groupId>
      <artifactId>yjp</artifactId>
      <version>dontcare</version>
      <scope>system</scope>
      <systemPath>/usr/local/yjp/lib/yjp.jar</systemPath>
    </dependency-->
  </dependencies>

  <build>
    <finalName>jenkins</finalName>
    <plugins>
      <plugin>
        <artifactId>maven-war-plugin</artifactId>
        <!-- version specified in grandparent pom -->
        <configuration>
          <filteringDeploymentDescriptors>true</filteringDeploymentDescriptors>
          <!-- for putting Main-Class into war -->
          <archive>
            <manifest>
              <mainClass>Main</mainClass>
            </manifest>
            <manifestEntries>
              <Implementation-Version>${project.version}</Implementation-Version>
              <Hudson-Version>1.395</Hudson-Version>
              <Jenkins-Version>${project.version}</Jenkins-Version>
            </manifestEntries>
          </archive>
          <!--outputFileNameMapping>@{artifactId}@.@{extension}@</outputFileNameMapping-->
        </configuration>
      </plugin>
      <plugin>
        <artifactId>maven-dependency-plugin</artifactId>
        <!-- version specified in grandparent pom -->
        <executions>
          <execution>
            <id>list-dependencies</id>
            <phase>generate-resources</phase>
            <goals>
              <goal>list</goal>
            </goals>
            <configuration>
              <outputFile>${project.build.outputDirectory}/dependencies.txt</outputFile>
            </configuration>
          </execution>
          <execution>
            <!-- put executable war header -->
            <id>executable-war-header</id>
            <phase>generate-resources</phase>
            <goals>
              <goal>unpack-dependencies</goal>
            </goals>
            <configuration>
              <includeGroupIds>org.jenkins-ci</includeGroupIds>
              <includeArtifactIds>executable-war</includeArtifactIds>
              <includeScope>provided</includeScope>
              <includes>**/*.class</includes>
              <outputDirectory>${project.build.directory}/${project.build.finalName}</outputDirectory>
            </configuration>
          </execution>
          <execution>
            <id>resgen</id>
            <phase>generate-resources</phase>
            <goals>
              <goal>copy</goal>
            </goals>
            <configuration>
              <artifactItems>
                <!-- dependencies that goes to unusual locations -->
                <artifactItem>
                  <groupId>${project.groupId}</groupId>
                  <artifactId>cli</artifactId>
                  <classifier>jar-with-dependencies</classifier>
                  <outputDirectory>${project.build.directory}/${project.build.finalName}/WEB-INF</outputDirectory>
                  <destFileName>jenkins-cli.jar</destFileName>
                </artifactItem>
                <artifactItem>
                  <groupId>org.jenkins-ci</groupId>
                  <artifactId>winstone</artifactId>
                  <outputDirectory>${project.build.directory}/${project.build.finalName}</outputDirectory>
                  <destFileName>winstone.jar</destFileName>
                </artifactItem>
              </artifactItems>
              <outputDirectory>${project.build.directory}/${project.build.finalName}/WEB-INF/plugins</outputDirectory>
              <stripVersion>true</stripVersion>
              <overWriteIfNewer>true</overWriteIfNewer>
              <overWriteReleases>false</overWriteReleases>
              <overWriteSnapshots>true</overWriteSnapshots>
            </configuration>
          </execution>
          <execution>
            <id>detached-plugins</id>
            <phase>generate-resources</phase>
            <goals>
              <goal>copy</goal>
            </goals>
            <configuration>
              <artifactItems>
                <!--
                    Detached plugins and their dependencies - detached plugins that used to be bundled plugins
                -->
                <artifactItem>
                  <groupId>${project.groupId}</groupId>
                  <artifactId>maven-plugin</artifactId>
                  <version>${maven-plugin.version}</version>
                  <type>hpi</type>
                </artifactItem>
                <artifactItem>
                  <groupId>org.jenkins-ci.plugins</groupId>
                  <artifactId>ssh-slaves</artifactId>
                  <version>1.9</version>
                  <type>hpi</type>
                </artifactItem>
                <artifactItem>
                  <groupId>org.jenkins-ci.plugins</groupId>
                  <artifactId>credentials</artifactId>
                  <version>1.18</version>
                  <type>hpi</type>
                </artifactItem>
                <artifactItem>
                  <groupId>org.jenkins-ci.plugins</groupId>
                  <artifactId>ssh-credentials</artifactId>
                  <version>1.10</version>
                  <type>hpi</type>
                </artifactItem>
                <artifactItem>
                  <groupId>org.jenkins-ci.plugins</groupId>
                  <artifactId>subversion</artifactId>
                  <version>1.54</version>
                  <type>hpi</type>
                </artifactItem>
                <artifactItem>
                  <groupId>org.jenkins-ci.plugins</groupId>
                  <artifactId>cvs</artifactId>
                  <version>2.11</version>
                  <type>hpi</type>
                </artifactItem>
                <artifactItem>
                  <groupId>org.jenkins-ci.plugins</groupId>
                  <artifactId>ant</artifactId>
                  <version>1.2</version>
                  <type>hpi</type>
                </artifactItem>
                <artifactItem>
                  <groupId>org.jenkins-ci.plugins</groupId>
                  <artifactId>javadoc</artifactId>
                  <version>1.1</version>
                  <type>hpi</type>
                </artifactItem>
                <artifactItem>
                  <groupId>org.jenkins-ci.plugins</groupId>
                  <artifactId>translation</artifactId>
                  <version>1.10</version>
                  <type>hpi</type>
                </artifactItem>
                <artifactItem>
                  <groupId>org.jenkins-ci.plugins</groupId>
                  <artifactId>external-monitor-job</artifactId>
                  <version>1.4</version>
                  <type>hpi</type>
                </artifactItem>
                <artifactItem>
                  <groupId>org.jenkins-ci.plugins</groupId>
                  <artifactId>ldap</artifactId>
                  <version>1.11</version>
                  <type>hpi</type>
                </artifactItem>
                <artifactItem>
                  <groupId>org.jenkins-ci.plugins</groupId>
                  <artifactId>pam-auth</artifactId>
                  <version>1.1</version>
                  <type>hpi</type>
                </artifactItem>
                <artifactItem>
                  <groupId>org.jenkins-ci.plugins</groupId>
                  <artifactId>mailer</artifactId>
                  <version>1.11</version>
                  <type>hpi</type>
                </artifactItem>
                <artifactItem>
                  <groupId>org.jenkins-ci.plugins</groupId>
                  <artifactId>matrix-auth</artifactId>
                  <version>1.1</version>
                  <type>hpi</type>
                </artifactItem>
                <artifactItem>
                  <groupId>org.jenkins-ci.plugins</groupId>
                  <artifactId>windows-slaves</artifactId>
                  <version>1.0</version>
                  <type>hpi</type>
                </artifactItem>
                <artifactItem>
                  <groupId>org.jenkins-ci.plugins</groupId>
                  <artifactId>antisamy-markup-formatter</artifactId>
                  <version>1.1</version>
                  <type>hpi</type>
                </artifactItem>
                <artifactItem>
                  <groupId>org.jenkins-ci.plugins</groupId>
                  <artifactId>matrix-project</artifactId>
                  <version>${matrix-project.version}</version>
                  <type>hpi</type>
                </artifactItem>
                <artifactItem>
                  <groupId>org.jenkins-ci.plugins</groupId>
                  <artifactId>script-security</artifactId>
                  <version>1.13</version>
                  <type>hpi</type>
                </artifactItem>
                <artifactItem>
                  <groupId>org.jenkins-ci.plugins</groupId>
                  <artifactId>junit</artifactId>
                  <version>1.6</version>
                  <type>hpi</type>
                </artifactItem>
                <artifactItem>
                  <groupId>org.jenkins-ci.plugins</groupId>
                  <artifactId>bouncycastle-api</artifactId>
                  <version>2.16.0</version>
                  <type>hpi</type>
                </artifactItem>
              </artifactItems>
              <outputDirectory>${project.build.directory}/${project.build.finalName}/WEB-INF/detached-plugins</outputDirectory>
              <stripVersion>true</stripVersion>
              <overWriteIfNewer>true</overWriteIfNewer>
              <overWriteReleases>false</overWriteReleases>
              <overWriteSnapshots>true</overWriteSnapshots>
            </configuration>
          </execution>
        </executions>
      </plugin>
      <plugin>
        <groupId>org.codehaus.mojo</groupId>
        <artifactId>build-helper-maven-plugin</artifactId>
        <executions>
          <execution>
            <!-- deploy the war as a jar, so that the tests can pull this into the classpath -->
            <id>deploy-war-for-test</id>
            <phase>package</phase>
            <goals>
              <goal>attach-artifact</goal>
            </goals>
            <configuration>
              <artifacts>
                <artifact>
                  <file>${project.build.directory}/${project.build.finalName}.war</file>
                  <type>jar</type>
                  <classifier>war-for-test</classifier>
                </artifact>
              </artifacts>
            </configuration>
          </execution>
        </executions>
      </plugin>
      <plugin><!-- generate licenses.xml -->
        <groupId>com.cloudbees</groupId>
        <artifactId>maven-license-plugin</artifactId>
        <!-- version specified in grandparent pom -->
        <configuration>
          <generateLicenseXml>${project.build.outputDirectory}/META-INF/licenses.xml</generateLicenseXml>
          <generateLicenseHtml>${project.build.outputDirectory}/META-INF/licenses.html</generateLicenseHtml>
          <attach>true</attach>
          <inlineScript>
            filter {
                // add Winstone since we are bundling it.
                def d = project.dependencies.find { it.artifactId=="winstone" };
                def a = mojo.artifactFactory.createProjectArtifact(d.groupId,d.artifactId,d.version);
                def p = mojo.projectBuilder.buildFromRepository(a, project.getRemoteArtifactRepositories(), mojo.localRepository)
                models.put(a,p);
            }
          </inlineScript>
        </configuration>
      </plugin>
      <plugin>
        <!-- this is really just a patched version of maven-jetty-plugin to workaround issue #932 -->
        <groupId>org.jenkins-ci.tools</groupId>
        <artifactId>maven-jenkins-dev-plugin</artifactId>
        <!-- version specified in grandparent pom -->
        <configuration>
          <!--
            Reload webapp when you hit ENTER. (See JETTY-282 for more)
          -->
          <reload>manual</reload>
          <connectors>
            <connector implementation="org.eclipse.jetty.server.nio.SelectChannelConnector">
                <port>${port}</port>
            </connector>
          </connectors>
          <additionalClassesDirectories>
            <!-- load resources straight from source -->
            <additionalClassesDirectory>../core/src/main/resources</additionalClassesDirectory>

            <!--
              read directly from core module's output directory,
              so that changes are picked up right away without running mvn.
            -->
            <additionalClassesDirectory>../core/target/classes</additionalClassesDirectory>
          </additionalClassesDirectories>
          <loginServices>
            <loginService implementation="org.eclipse.jetty.security.HashLoginService">
              <name>default</name>
              <config>${basedir}/src/realm.properties</config>
            </loginService>
          </loginServices>
          <systemProperties>
            <systemProperty>
              <name>JENKINS_HOME</name>
              <value>${JENKINS_HOME}</value>
            </systemProperty>
            <systemProperty>
              <!-- always reload views during debugging -->
              <name>stapler.jelly.noCache</name>
              <value>true</value>
            </systemProperty>
            <systemProperty>
              <!-- show the stapler evaluation during execution -->
              <name>stapler.trace</name>
              <value>true</value>
            </systemProperty>
            <systemProperty>
              <!-- always reload scripts during debugging -->
              <name>hudson.script.noCache</name>
              <value>true</value>
            </systemProperty>
            <systemProperty>
              <!-- load view resources from the source directly, again for real time change -->
              <name>stapler.resourcePath</name>
              <value>
                  ../core/src/main/resources;
              </value>
            </systemProperty>
            <systemProperty>
              <!-- enable the plugins in main by default -->
              <name>hudson.bundled.plugins</name>
              <value><!-- run "mvn install" once will generate the.hpl -->
                  ${project.build.directory}/${project.build.finalName}/WEB-INF/plugins/*.hpi
              </value>
            </systemProperty>
            <systemProperty>
              <!-- stat collection pointless -->
              <name>hudson.model.UsageStatistics.disabled</name>
              <value>true</value>
            </systemProperty>
            <systemProperty>
              <name>hudson.Main.development</name>
              <value>true</value>
            </systemProperty>
            <systemProperty>
              <!-- this adds 3 sec to the shutdown, and most likely pointless, too -->
              <name>hudson.DNSMultiCast.disabled</name>
              <value>true</value>
            </systemProperty>
          </systemProperties>
          <webApp>
            <contextPath>${contextPath}</contextPath>
            <configurationDiscovered>false</configurationDiscovered>
            <webInfIncludeJarPattern>NONE</webInfIncludeJarPattern><!-- see https://wiki.eclipse.org/Jetty/Howto/Avoid_slow_deployment -->
          </webApp>
        </configuration>
      </plugin>
    </plugins>
  </build>

  <profiles>
    <profile>
      <!-- sign war -->
      <id>sign</id>
      <build>
        <plugins>
          <plugin>
            <artifactId>maven-jarsigner-plugin</artifactId>
            <executions>
              <execution>
                <id>signWar</id>
                <phase>pre-integration-test</phase>
                <goals>
                  <goal>sign</goal>
                </goals>
                <configuration>
                  <archive>${project.build.directory}/${project.build.finalName}.war</archive>
                  <arguments>
                    <argument>-tsa</argument>
                    <argument>http://timestamp.comodoca.com/rfc3161</argument>
                  </arguments>
                </configuration>
              </execution>
            </executions>
          </plugin>
        </plugins>
      </build>
    </profile>


    <!--
        The following profiles are required to integration the node/gulp build into this maven build.
        Hopefully we can push these profiles down into a parent pom.
        See https://github.com/tfennelly/jenkins-js-builder#maven-integration
    -->

    <!--
        Manually download node and NPM for the frontend plugin so it gets cached in the local maven repo.
        Otherwise frontend will be downloading it all the time on the CI servers. The download-maven-plugin
        caches it's downloads in the local maven repo.
    -->
    <profile>
      <id>node-classifier-linux</id>
      <activation><os><family>Linux</family><arch>amd64</arch></os></activation>
      <properties>
        <node.download.file>node-v${node.version}-linux-x64.tar.gz</node.download.file>
        <node.download.classifier />
      </properties>
    </profile>
    <profile>
      <id>node-classifier-linux-32</id>
      <activation><os><family>Linux</family><arch>i386</arch></os></activation>
      <properties>
        <node.download.file>node-v${node.version}-linux-x86.tar.gz</node.download.file>
        <node.download.classifier />
      </properties>
    </profile>
    <profile>
      <id>node-classifier-mac</id>
      <activation><os><family>mac</family></os></activation>
      <properties>
        <node.download.file>node-v${node.version}-darwin-x64.tar.gz</node.download.file>
        <node.download.classifier />
      </properties>
    </profile>
    <profile>
      <id>node-classifier-windows</id>
      <activation><os><family>windows</family><arch>x64</arch></os></activation>
      <properties>
        <node.download.file>win-x64/node.exe</node.download.file>
        <node.download.classifier>/x64</node.download.classifier>
      </properties>
    </profile>
    <profile>
      <id>node-classifier-windows-amd64</id>
      <activation><os><family>windows</family><arch>amd64</arch></os></activation>
      <properties>
        <node.download.file>win-x64/node.exe</node.download.file>
        <node.download.classifier>/win-x64</node.download.classifier>
      </properties>
    </profile>
    <profile>
      <id>node-classifier-windows-x86</id>
      <activation><os><family>windows</family><arch>x86</arch></os></activation>
      <properties>
        <node.download.file>win-x86/node.exe</node.download.file>
        <node.download.classifier />
      </properties>
    </profile>
    <profile>
      <id>node-download</id>
      <activation>
        <file>
          <exists>package.json</exists>
        </file>
      </activation>
      <build>
        <plugins>
          <plugin>
            <groupId>com.googlecode.maven-download-plugin</groupId>
            <artifactId>download-maven-plugin</artifactId>
            <version>1.3.0</version>
            <executions>
              <execution>
                <id>get-node</id>
                <phase>initialize</phase>
                <goals>
                  <goal>wget</goal>
                </goals>
                <configuration>
                  <url>https://nodejs.org/dist/v${node.version}/${node.download.file}</url>
                  <unpack>false</unpack>
                  <outputDirectory>${project.build.directory}/frontend/v${node.version}${node.download.classifier}</outputDirectory>
                </configuration>
              </execution>
              <execution>
                <id>get-npm</id>
                <phase>initialize</phase>
                <goals>
                  <goal>wget</goal>
                </goals>
                <configuration>
                  <url>http://registry.npmjs.org/npm/-/npm-${npm.version}.tgz</url>
                  <unpack>false</unpack>
                  <outputDirectory>${project.build.directory}/frontend/</outputDirectory>
                  <outputFileName>npm-${npm.version}.tgz</outputFileName>
                </configuration>
              </execution>
            </executions>
          </plugin>
        </plugins>
      </build>
    </profile>
    <profile>
      <id>gulp-execution</id>
      <activation>
        <file>
          <exists>gulpfile.js</exists>
        </file>
      </activation>
      <build>
        <plugins>
          <plugin>
            <groupId>org.apache.maven.plugins</groupId>
            <artifactId>maven-enforcer-plugin</artifactId>
            <version>1.3.1</version>
            <executions>
              <execution>
                <id>enforce-versions</id>
                <goals>
                  <goal>enforce</goal>
                </goals>
                <configuration>
                  <rules>
                    <requireMavenVersion>
                      <version>3.1.0</version>
                    </requireMavenVersion>
                  </rules>
                </configuration>
              </execution>
            </executions>
          </plugin>
          <plugin>
            <groupId>com.github.eirslett</groupId>
            <artifactId>frontend-maven-plugin</artifactId>
            <version>1.4</version>
            <executions>

              <execution>
                <phase>initialize</phase>
                <id>install node and npm</id>
                <goals>
                  <goal>install-node-and-npm</goal>
                </goals>
                <configuration>
                  <nodeVersion>v${node.version}</nodeVersion>
                  <npmVersion>${npm.version}</npmVersion>
                  <!-- Use the pre-download node and npm packages. See download-maven-plugin config above. -->
                  <downloadRoot>${project.baseUri}target/frontend/</downloadRoot>
                </configuration>
              </execution>

              <execution>
                <phase>initialize</phase>
                <id>npm install</id>
                <goals>
                  <goal>npm</goal>
                </goals>
                <configuration>
                  <!-- Note that this may not be omitted lest maven-release-plugin be confused (frontend-maven-plugin #109): -->
                  <arguments>install</arguments>
                </configuration>
              </execution>

              <execution>
                <phase>generate-sources</phase>
                <id>gulp bundle</id>
                <goals>
                  <goal>gulp</goal>
                </goals>
                <configuration>
                  <arguments>jshint bundle</arguments>
                </configuration>
              </execution>

              <execution>
                <phase>test</phase>
                <id>gulp test</id>
                <goals>
                  <goal>gulp</goal>
                </goals>
                <configuration>
                  <arguments>bundle test</arguments>
                  <skip>${skipTests}</skip>
                </configuration>
              </execution>

            </executions>
          </plugin>
        </plugins>
      </build>
    </profile>

    <profile>
      <id>clean-node</id>
      <activation>
        <file>
          <exists>package.json</exists>
        </file>
        <property>
          <name>cleanNode</name>
        </property>
      </activation>
      <build>
        <plugins>
          <plugin>
            <groupId>org.apache.maven.plugins</groupId>
            <artifactId>maven-clean-plugin</artifactId>
            <configuration>
              <filesets>
                <fileset>
                  <directory>node</directory>
                  <followSymlinks>false</followSymlinks>
                </fileset>
                <fileset>
                  <directory>node_modules</directory>
                  <followSymlinks>false</followSymlinks>
                </fileset>
              </filesets>
            </configuration>
          </plugin>
        </plugins>
      </build>
    </profile>
  </profiles>
</project><|MERGE_RESOLUTION|>--- conflicted
+++ resolved
@@ -28,11 +28,7 @@
   <parent>
     <groupId>org.jenkins-ci.main</groupId>
     <artifactId>pom</artifactId>
-<<<<<<< HEAD
-    <version>2.57-JENKINS-24141-SNAPSHOT</version>
-=======
-    <version>2.58-SNAPSHOT</version>
->>>>>>> 1899f36b
+    <version>2.58-JENKINS-24141-SNAPSHOT</version>
   </parent>
 
   <artifactId>jenkins-war</artifactId>
